--- conflicted
+++ resolved
@@ -10,20 +10,11 @@
 Ambient Watcher is a tool that automatically detects code changes and performs real-time code reviews using local LLM (Ollama). You can view review results and ask interactive questions through the Web UI.
 
 ## Features
-
-<<<<<<< HEAD
 - **Automatic Code Review** - Automatically reviews Git changes upon detection
 - **Interactive Questions** - Ask specific questions directly from Web UI  
 - **Flexible Configuration** - Customize review perspectives per project
 - **Web UI** - User-friendly browser-based interface
 - **Privacy First** - All processing done locally
-=======
-- 🔍 **Automatic Code Review** - Automatically reviews Git changes upon detection
-- 💬 **Interactive Questions** - Ask specific questions directly from Web UI  
-- ⚙️ **Flexible Configuration** - Customize review perspectives per project
-- 🌐 **Web UI** - User-friendly browser-based interface
-- 🔒 **Privacy First** - All processing done locally
->>>>>>> 8f2e1683
 
 ## Installation
 
@@ -128,7 +119,6 @@
 
 ```
 codex-rs/
-<<<<<<< HEAD
 |-- cli/src/
 |   |-- ambient.rs              # Main logic
 |   |-- ambient_server.rs        # WebSocket server
@@ -137,16 +127,7 @@
 |   +-- ambient_ui/              # Web UI files
 |-- ambient                      # Launch script
 +-- ambient-init                 # Initialization script
-=======
-├── cli/src/
-│   ├── ambient.rs              # Main logic
-│   ├── ambient_server.rs        # WebSocket server
-│   ├── ambient_config.rs        # Global configuration
-│   ├── ambient_project_config.rs # Project configuration
-│   └── ambient_ui/              # Web UI files
-├── ambient                      # Launch script
-└── ambient-init                 # Initialization script
->>>>>>> 8f2e1683
+
 ```
 
 ## Customization
