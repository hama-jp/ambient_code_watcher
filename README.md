# Ambient Code Watcher

Real-time code review assistant based on [Codex](https://github.com/anthropics/codex)

> **Note**: See [ORIGINAL_README.md](ORIGINAL_README.md) for the original Codex README.
> **Japanese Version**: See [README.ja.md](README.ja.md)

## Overview

Ambient Watcher is a tool that automatically detects code changes and performs real-time code reviews using local LLM (Ollama). You can view review results and ask interactive questions through the Web UI.

## Features
<<<<<<< HEAD

=======
>>>>>>> 23358187
- **Automatic Code Review** - Automatically reviews Git changes upon detection
- **Interactive Questions** - Ask specific questions directly from Web UI  
- **Flexible Configuration** - Customize review perspectives per project
- **Web UI** - User-friendly browser-based interface
- **Privacy First** - All processing done locally

## Installation

### Prerequisites

- Rust (1.70 or later)
- [Ollama](https://ollama.ai/) (for local LLM execution)
- Git

### Setup

```bash
# Clone repository
git clone https://github.com/hama-jp/ambient_code_watcher.git
cd ambient_code_watcher

# Automatic installation (recommended)
./install.sh

# Or manual build
cd codex-rs && cargo build --release

# Download Ollama model (recommended)
ollama pull llama3.2
```

### Install Script

`install.sh` automatically configures:

- Installs executable to `~/.local/bin/`
- Makes `ambient` command globally available  
- Creates default configuration files
- Provides PATH setup instructions

```bash
# Install
./install.sh
# Build takes a little time

# Uninstall  
./install.sh --uninstall
```

## Usage

### Basic Usage

```bash
# Initial setup in project
ambient init

# Start Ambient Watcher
ambient

# Also opens browser automatically
ambient --open
```

### Web UI

After starting, access Web UI at `http://localhost:38080`.

- Real-time review results display
- Formatted Markdown output

## Configuration

### Project Configuration (`.ambient/config.toml`)

```toml
[[reviews]]
name = "Custom Review"
description = "Project-specific review"
file_patterns = ["src/**/*.rs"]
prompt = """
Please review with the following perspectives:
1. Error handling
2. Performance
3. Security
"""
priority = 300
enabled = true
```

### Server Configuration

Server settings are also managed in `.ambient/config.toml`:

```toml
# File change detection interval (seconds)
check_interval_secs = 60

# Web UI port number
port = 38080

# List of file extensions to analyze
file_extensions = ["rs", "toml", "js", "ts", "py"]
```

## Project Structure

```
codex-rs/
|-- cli/src/
|   |-- ambient.rs              # Main logic
<<<<<<< HEAD
|   |-- ambient_server.rs        # WebSocket server  
=======
|   |-- ambient_server.rs        # WebSocket server
>>>>>>> 23358187
|   |-- ambient_config.rs        # Global configuration
|   |-- ambient_project_config.rs # Project configuration
|   +-- ambient_ui/              # Web UI files
|-- ambient                      # Launch script
+-- ambient-init                 # Initialization script
<<<<<<< HEAD
=======

>>>>>>> 23358187
```

## Customization

### Adding Review Perspectives

Edit `.ambient/config.toml` to add custom review perspectives:

- `file_patterns`: Target file patterns
- `priority`: Execution priority (higher values prioritized)
- `prompt`: Review prompt

### Exclusion Patterns

Exclude specific files or directories:

```toml
exclude_patterns = [
    "target/**",
    "node_modules/**",
    "*.generated.rs"
]
```

## Stopping the System

### Stop Ambient Watcher

```bash
# Stop Ambient Watcher (Ctrl+C or)
pkill -f "ambient"
```

### Stop Ollama

```bash
# Stop Ollama service
systemctl stop ollama

# Or manually terminate process
pkill ollama
```

## Troubleshooting

### Port Already in Use
Ambient Watcher automatically tries next ports (38081, 38082...).

### Ollama Not Working

```bash
# Check Ollama status
ollama list

# Restart service
ollama serve
```

## Security and Privacy

- All processing done locally
- No code sent to external servers
- Uses DOMPurify for XSS protection
- Project settings saved in `.ambient/`

## License

This project is developed based on [Codex](https://github.com/anthropics/codex).
Follows the license terms of the original Codex project.

## Acknowledgments

- [Anthropic Codex](https://github.com/anthropics/codex) - Base of this project
- [Ollama](https://ollama.ai/) - Local LLM execution environment
- All contributors

## Contributing

Issue reports and Pull Requests are welcome. For major changes, please discuss in an Issue first.<|MERGE_RESOLUTION|>--- conflicted
+++ resolved
@@ -10,10 +10,7 @@
 Ambient Watcher is a tool that automatically detects code changes and performs real-time code reviews using local LLM (Ollama). You can view review results and ask interactive questions through the Web UI.
 
 ## Features
-<<<<<<< HEAD
-
-=======
->>>>>>> 23358187
+
 - **Automatic Code Review** - Automatically reviews Git changes upon detection
 - **Interactive Questions** - Ask specific questions directly from Web UI  
 - **Flexible Configuration** - Customize review perspectives per project
@@ -125,20 +122,12 @@
 codex-rs/
 |-- cli/src/
 |   |-- ambient.rs              # Main logic
-<<<<<<< HEAD
-|   |-- ambient_server.rs        # WebSocket server  
-=======
 |   |-- ambient_server.rs        # WebSocket server
->>>>>>> 23358187
 |   |-- ambient_config.rs        # Global configuration
 |   |-- ambient_project_config.rs # Project configuration
 |   +-- ambient_ui/              # Web UI files
 |-- ambient                      # Launch script
 +-- ambient-init                 # Initialization script
-<<<<<<< HEAD
-=======
-
->>>>>>> 23358187
 ```
 
 ## Customization
